language: pl
responses:
  errors:
    # General errors
    no_intent: "Wybacz, niestety nie mogę tego zrozumieć"
    handle_error: "Podczas przetwarzania zapytania wystąpił nieoczekiwany błąd"

    # Errors for when user is not logged in
    no_area: "Brak obszaru o nazwie {{ area }}"
    no_domain: "Brak {{ domain }} domeny"
    no_domain_in_area: "W obszarze {{ area }} nie ma {{ domain }}"
    no_device_class: "Brak urzadzenia {{ device_class }}"
    no_device_class_in_area: "Obszar {{ area }} nie zawiera {{ device_class }}"
    no_entity: "Brak urządzenia lub encji o nazwie {{ entity }}"
    no_entity_in_area: "Obszar {{ area }} nie zawiera urządzenia lub encji o nazwie {{ entity }}"

    # Errors for when user is logged in and we can give more information
    no_entity_exposed: "{{ entity }} nie została udostępniona"
    no_entity_in_area_exposed: "W obszarze {{ area }} {{ entity }} nie została udostępniona"
    no_domain_exposed: "Domena {{ domena }} nie została udostępniona"
    no_domain_in_area_exposed: "W obszarze {{ area }} domena {{ domena }} nie została udostępniona"
    no_device_class_exposed: "Urządzenie {{ device_class }} nie zostało udostępnione"
    no_device_class_in_area_exposed: "W obszarze {{ area }} urządzenie {{ device_class }} nie zostało udostępnione"

    # Used when multiple (exposed) devices have the same name
    duplicate_entities: "Przykro mi, ale istnieje zbyt wiele urządzeń o nazwie {{ entity }}"
    duplicate_entities_in_area: "Przykro mi, ale w obszarze {{ area }} istnieje zbyt wiele urządzeń o nazwie {{ entity }}"
lists:
  color:
    values:
      - in: "biel|biał(y|o|e)"
        out: "white"
      - in: "czerń|czarn(y|o|e)"
        out: "black"
      - in: "czerwień|czerwon(y|o|e)"
        out: "red"
      - in: "pomarańcz|pomarańczow(y|o|e)"
        out: "orange"
      - in: "żółt(y|o|e)"
        out: "yellow"
      - in: "zieleń|zielon(y|o|e)"
        out: "green"
      - in: "niebiesk(i|o|ie)"
        out: "blue"
      - in: "fiolet|fioletow(y|o|e)"
        out: "purple"
      - in: "brąz|brązow(y|o|e)"
        out: "brown"
  brightness:
    range:
      type: "percentage"
      from: 0
      to: 100
  temperature:
    range:
      type: "temperature"
      from: 0
      to: 100
  temperature_unit:
    values:
      - in: "c|celsjusza|celcjusza"
        out: "celsius"
      - in: "f|fahrenheita"
        out: "fahrenheit"
  brightness_level:
    values:
<<<<<<< HEAD
      - in: "(maksymalny | maksymalną | najjaśniej | maksa)"
=======
      - in: (maksymalny | najjaśniej | maksa | maksymalnie)
>>>>>>> 2fe6f9ff
        out: 100
      - in: "(minimalnie | minimalną | najciemniej | minimum)"
        out: 1
  on_off_states:
    values:
      - in: "włącz[ony|one|ona|onych]"
        out: "on"
      - in: "wyłącz[ony|one|ona|onych]"
        out: "off"
  on_off_domains:
    values:
      - in: "świat(ło|ła|eł)|lamp[a|y]"
        out: "light"
      - in: "wentylator[y|ów]|wiatrak[i|ów]"
        out: "fan"
      - in: "przełącznik[i|ów]|kontakt[y|ów]"
        out: "switch"
  cover_states:
    values:
      - in: "(otw(órz|arta|arte|artych)|odsunięt(e|ych)|odsłonięt(e|ych))"
        out: "open"
      - in: "(zamkni(j|ęta|ęte|ętych)|zasunięt(e|ych)|zasłonięt(e|ych))"
        out: "closed"
      - in: "otwieranie"
        out: "opening"
      - in: "zamykanie"
        out: "closing"
  cover_classes:
    values:
      - in: "markiz[a|y]"
        out: "awning"
      - in: "rolet[a|y]"
        out: "blind"
      - in: "zasłon[a|y]"
        out: "curtain"
      - in: "drzwi"
        out: "door"
      - in: "(garaż(e)|brama garażowa|(drzwi|bramy) garażowe|(drzwi|brama|bramy) do garażu)"
        out: "garage"
      - in: "bram[a|y]"
        out: "gate"
      - in: "osłon[a|y]"
        out: "shade"
      - in: "żaluzj(i|a|e)"
        out: "shutter"
      - in: "ok(ien|no|na)"
        out: "window"
      - in: "klap[a|y]"
        out: "damper"
  lock_states:
    values:
      - in: "zablokowan(e|y|ych)|zamknięt(y|e|ych)"
        out: "locked"
      - in: "odblokowan(e|y|ych)|otwart(e|y|ych)"
        out: "unlocked"

  # binary_sensor
  bs_battery_states:
    values:
      - in: "niski"
        out: "on"
      - in: "normalny"
        out: "off"

  bs_battery_charging_states:
    values:
      - in: "ładuje się"
        out: "on"
      - in: "nie ładuje się"
        out: "off"

  bs_carbon_monoxide_states:
    values:
      - in: "(wykryty|wyzwolony|włączony)"
        out: "on"
      - in: "brak"
        out: "off"

  bs_cold_states:
    values:
      - in: "zimno"
        out: "on"
      - in: "normalnie"
        out: "off"

  bs_connectivity_states:
    values:
      - in: "połączony"
        out: "on"
      - in: "rozłączony"
        out: "off"

  bs_door_states:
    values:
      - in: "otwarte"
        out: "on"
      - in: "zamknięte"
        out: "off"

  bs_garage_door_states:
    values:
      - in: "otwarty"
        out: "on"
      - in: "zamknięty"
        out: "off"

  bs_gas_states:
    values:
      - in: "(wykryty|wyzwolony|włączony)"
        out: "on"
      - in: "brak"
        out: "off"

  bs_heat_states:
    values:
      - in: "gorący"
        out: "on"
      - in: "normalny"
        out: "off"

  bs_light_states:
    values:
      - in: "świecący"
        out: "on"
      - in: "brak światła"
        out: "off"

  bs_lock_states:
    values:
      - in: "odblokowany"
        out: "on"
      - in: "zablokowany"
        out: "off"

  bs_moisture_states:
    values:
      - in: "mokro"
        out: "on"
      - in: "sucho"
        out: "off"

  bs_motion_states:
    values:
      - in: "(wykryty|wyzwolony|włączony)"
        out: "on"
      - in: "brak"
        out: "off"

  bs_occupancy_states:
    values:
      - in: "(wykryty|wyzwolony|włączony)"
        out: "on"
      - in: "brak"
        out: "off"

  bs_opening_states:
    values:
      - in: "otwarty"
        out: "on"
      - in: "zamknięty"
        out: "off"

  bs_plug_states:
    values:
      - in: "podłączony"
        out: "on"
      - in: "odłączony"
        out: "off"

  bs_power_states:
    values:
      - in: "(zasilany|podłaczony)"
        out: "on"
      - in: "(nie zasilany|wyłączony)"
        out: "off"

  bs_presence_states:
    values:
      - in: "(w domu|obecny)"
        out: "on"
      - in: "(poza domem|nie obecny)"
        out: "off"

  bs_problem_states:
    values:
      - in: "wykryty"
        out: "on"
      - in: "ok"
        out: "off"

  bs_running_states:
    values:
      - in: "uruchomiony"
        out: "on"
      - in: "zatrzymany"
        out: "off"

  bs_safety_states:
    values:
      - in: "zabezpieczony"
        out: "on"
      - in: "niezabezpieczony"
        out: "off"

  bs_smoke_states:
    values:
      - in: "(wykryty|wyzwolony|włączony)"
        out: "on"
      - in: "brak"
        out: "off"

  bs_sound_states:
    values:
      - in: "(wykryty|wyzwolony|włączony)"
        out: "on"
      - in: "brak"
        out: "off"

  bs_tamper_states:
    values:
      - in: "(wykryty|wyzwolony)"
        out: "on"
      - in: "brak"
        out: "off"

  bs_update_states:
    values:
      - in: "dostępna aktualizacja"
        out: "on"
      - in: "aktualny"
        out: "off"

  bs_vibration_states:
    values:
      - in: "(wykryto|wibruje)"
        out: "on"
      - in: "(brak|nie wibruje)"
        out: "off"

  bs_window_states:
    values:
      - in: "otwarte"
        out: "on"
      - in: "zamknięte"
        out: "closed"

  shopping_list_item:
    wildcard: true

  zone:
    wildcard: true

  position:
    range:
      type: "percentage"
      from: 0
      to: 100

  volume:
    range:
      type: "percentage"
      from: 0
      to: 100

expansion_rules:
  name: "{name}"
  set: "(ustaw|zmień|przestaw|nastaw)"
  area: "[w|na] {area}"
  what_is: "Jak[a|i] jest"
  where_is: "Gdzie jest"
  all: "(wszystkie|wszystkich|każde|całe)"
  how_many_is: "Ile jest"
  activate: "(aktywuj|uaktywnij|rozpocznij|zacznij|uruchom)"
  lock: "zablokuj"
  unlock: "odblokuj"
  turn_on: "(włącz|uruchom)"
  turn_off: "(wyłącz|zatrzymaj)"
  turn_on_light: "(zapal|oświeć|zaświeć)"
  turn_off_light: "zgaś"
  open: "otwórz"
  open_blind: "(odsłoń|podnieś)"
  open_curtain: "(odsunięte|odsłonięte)"
  close: "(zamknij|przymknij)"
  close_blind: "(zasłoń|opuść)"
  close_curtain: "(zasunięte|zasłonięte)"
  brightness: "{brightness}[%| procent]"
  light: "(światło|lamp(a|ę)|oświetleni(a|e)|żarów(ka|kę))"
  lights: "(świat(ła|eł)|lamp[y]|oświetleni(a|e)|żarów(ki|ek))"
  temp: "temperatur(a|ę|y)|stopni|zimno|gorąco"
  temperature: "{temperature}[°| stopni] [{temperature_unit}]"
  numeric_value_set: "(ustaw|zmień|przestaw|nastaw|zwiększ|zmniejsz)"
  position: "{position}[[ ]%| procent]"
  volume: "{volume:volume_level}[[ ]%| procent]"
  # Questions
  what_is_the_class_of_name: "(<what_is> <class> (w|z|(wskazany|wymierzony)) <name> [<area>]|<what_is> <name> <class> [<area>]|<what_is> <area> <name> <class>)"

skip_words:
  - "Proszę"
  - "Poproszę"
<<<<<<< HEAD
  - "Czy możesz"
  - "Powiedz mi"
  - "Sprawdź"
  - "Sprawdź mi"
  - "Sprawdź proszę"
  - "Zerknij"
  - "Podaj"
  - "Podaj mi"
=======
  - "możesz"
  - "czy możesz"
>>>>>>> 2fe6f9ff
<|MERGE_RESOLUTION|>--- conflicted
+++ resolved
@@ -64,11 +64,7 @@
         out: "fahrenheit"
   brightness_level:
     values:
-<<<<<<< HEAD
-      - in: "(maksymalny | maksymalną | najjaśniej | maksa)"
-=======
-      - in: (maksymalny | najjaśniej | maksa | maksymalnie)
->>>>>>> 2fe6f9ff
+      - in: "(maksymalny | maksymalną | maksymalnie | najjaśniej | maksa)"
         out: 100
       - in: "(minimalnie | minimalną | najciemniej | minimum)"
         out: 1
@@ -368,7 +364,7 @@
 skip_words:
   - "Proszę"
   - "Poproszę"
-<<<<<<< HEAD
+  - "Możesz"
   - "Czy możesz"
   - "Powiedz mi"
   - "Sprawdź"
@@ -376,8 +372,4 @@
   - "Sprawdź proszę"
   - "Zerknij"
   - "Podaj"
-  - "Podaj mi"
-=======
-  - "możesz"
-  - "czy możesz"
->>>>>>> 2fe6f9ff
+  - "Podaj mi"